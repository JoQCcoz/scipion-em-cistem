--- conflicted
+++ resolved
@@ -32,11 +32,7 @@
 from .constants import *
 
 
-<<<<<<< HEAD
 __version__ = '3.1.0'
-=======
-__version__ = '3.0.10'
->>>>>>> 776faeb5
 _logo = "cistem_logo.png"
 _references = ['Grant2018']
 
