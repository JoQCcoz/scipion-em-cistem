--- conflicted
+++ resolved
@@ -81,8 +81,5 @@
             env.addPackage('ctffind4', version='4.1.13',
                            tar='ctffind4-4.1.13.tgz')
 
-<<<<<<< HEAD
-=======
 
->>>>>>> 9e5df5f6
 pwem.Domain.registerPlugin(__name__)